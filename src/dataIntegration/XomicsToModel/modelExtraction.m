% Extract a tissue specific model, if no core reactions provided this step will be skipped
if ~isempty(coreMetAbbr) || ~isempty(coreRxnAbbr) || isfield(specificData, 'presentMetabolites') || isfield(specificData, 'absentMetabolites') || isfield(model, 'expressionRxns')
    
    if param.printLevel > 0
        disp('--------------------------------------------------------------')
        disp(' ')
        disp('Extracting tissue specific model ...')
        disp(' ')
    end
    
    % Set the parameters for createTissueSpecificModel
    tissueModelOptions.solver = param.tissueSpecificSolver;
    
    switch param.tissueSpecificSolver
        case {'fastcore','fastCore'}
            tissueModelOptions.epsilon = param.fluxEpsilon;
            tissueModelOptions.core = find(ismember(model.rxns, coreRxnAbbr));
         
            %this section of text can be used to debug the performance of fastCore, which is sensitive to the value of epsilon.
            if 0
                [nMet, nRxn] = size(model.S);
                fprintf('%u%s%u%s\n', nMet, ' x ', nRxn, ' stoichiometric matrix before fastCore.')
                
                coreRxnInd = find(ismember(model.rxns, coreRxnAbbr));
                epsilon = 1e-5;
                printLevel =2;
                [tissueModel,coreRxnBool,coreMetBool,coreCtrsBool] = fastcore(model, coreRxnInd, epsilon, printLevel);
                
                [nMet, nRxn] = size(tissueModel.S);
                fprintf('%u%s%u%s\n', nMet, ' x ', nRxn, ' stoichiometric matrix after fastCore.')
               
                if 0
                    paramConsistency.printLevel = 1;
                    paramConsistency.epsilon = epsilon;
                    paramConsistency.method = 'null_fastcc';
                    [fluxConsistentMetBool, fluxConsistentRxnBool, ~, ~, ~, fluxConsistModel]...
                        = findFluxConsistentSubset(tissueModel, paramConsistency);
                    fprintf('%u%s%u%s\n', nnz(fluxConsistentMetBool), ' x ', nnz(fluxConsistentRxnBool), ' stoichiometric matrix after flux consistency with null_fastcc.')
                    printConstraints(tissueModel,-inf,inf,~fluxConsistentRxnBool)
                else
                    paramConsistency.epsilon = epsilon;
                    paramConsistency.method = 'fastcc';
                    [fluxConsistentMetBool, fluxConsistentRxnBool, ~, ~, ~, fluxConsistModel]...
                        = findFluxConsistentSubset(tissueModel, paramConsistency);
                    fprintf('%u%s%u%s\n', nnz(fluxConsistentMetBool), ' x ', nnz(fluxConsistentRxnBool), ' stoichiometric matrix after flux consistency with fastcc.')
                    printConstraints(tissueModel,-inf,inf,~fluxConsistentRxnBool)
                end
                if 0
                    paramConsistency.epsilon = epsilon;
                    paramConsistency.method = 'swiftcc';
                    [fluxConsistentMetBool, fluxConsistentRxnBool, ~, ~, ~, fluxConsistModel]...
                        = findFluxConsistentSubset(tissueModel, paramConsistency);
                    fprintf('%u%s%u%s\n', nnz(fluxConsistentMetBool), ' x ', nnz(fluxConsistentRxnBool), ' stoichiometric matrix after flux consistency with swiftcc.')
                end
                return
            end
            
        case 'thermoKernel'
            if ~isfield(model,'dummyMetBool')
                % to avoid "Reference to non-existent field 'dummyMetBool"
                model.dummyMetBool = false(size(model.S, 1), 1);
                model.dummyRxnBool = false(size(model.S, 2), 1);
            end
            
            %default weights of NaN
            % metWeights = NaN * ones(length(model.mets), 1);
            % rxnWeights = NaN * ones(length(model.rxns), 1);

            metWeights = zeros(length(model.mets), 1);
            rxnWeights = zeros(length(model.rxns), 1);
                        
            if param.weightsFromOmics && isfield(model, 'expressionRxns')
                % If present set the fixed weight relative to median of the log of the gene expression value
                fprintf('%s\n', 'Using real valued weights on metabolites and reactions as input to thermoKernel.')
                if isequal(param.activeGenesApproach, 'oneRxnPerActiveGene')
                    % Variable weight on any dummy reaction in the core set from omics
                    % data but weights in range [-1,0)
                    dummyRxn = model.rxns(model.dummyRxnBool);
                    dummyGene = strrep(dummyRxn, 'dummy_Rxn_', '');
                    [bool, locb] = ismember(dummyGene, model.genes);
                    activeModelGeneBool = model.geneExpVal >= exp(param.transcriptomicThreshold);
<<<<<<< HEAD
                    defaultRxnWeight = median(log(model.geneExpVal(activeModelGeneBool)));
                    if isnan(defaultRxnWeight)
                        defaultRxnWeight = 0;
                    end
=======
                    
                    if median(log(model.geneExpVal(activeModelGeneBool))) <= 0 % The distribution of genes expression value in log scale is not normal
                        defaultRxnWeight = median(log(model.geneExpVal(activeModelGeneBool))) - param.transcriptomicThreshold;%To avoid negative weights on core reactions
                    else
                        defaultRxnWeight = median(log(model.geneExpVal(activeModelGeneBool)));
                    end
                    
>>>>>>> 99bb80d2
                    if param.printLevel > 1
                        figure
                        histogram(log(model.geneExpVal(activeModelGeneBool)))
                        title('log(model.geneExpVal)')
                        ylabel('Number of active genes')
                    end
                else
                    defaultRxnWeight = median(log(model.expressionRxns(isfinite(model.expressionRxns) & model.expressionRxns > 0)));
                    if param.printLevel > 1
                        figure
                        histogram(log(model.expressionRxns(isfinite(model.expressionRxns))))
                        title('log(model.expressionRxns)')
                        ylabel('Number of reactions')
                    end
                end
                defaultMetWeight = defaultRxnWeight;
            else
                fprintf('%s\n', 'Using unitary weights on metabolites and reactions as input to thermoKernel.')
                defaultRxnWeicoreRxnBool = ismember(model.rxns, coreRxnAbbr);ght = 1.1;
                defaultMetWeight = 1.1;
            end
            
            % Correspondence between weights on core metabolites and reactions
            if 1
                %identify the metabolites that are exclusively involved in core reactions, ignoring dummy metabolites
                coreMetAbbr2 = model.mets(getCorrespondingRows(model.S, ~model.dummyMetBool, ismember(model.rxns, coreRxnAbbr), 'exclusive'));
                coreMetAbbr = unique([coreMetAbbr; coreMetAbbr2]);
            end
            if 0
                %identify the reactions that are exclusively involved in core metabolites, ignoring dummy reactions
                coreRxnAbbr2 = model.rxns(getCorrespondingCols(model.S, ismember(model.mets, coreMetAbbr), ~model.dummyRxnBool, 'exclusive'));
                coreRxnAbbr = unique([coreRxnAbbr; coreRxnAbbr2]);
            end
            coreMetBool = ismember(model.mets, coreMetAbbr);
            coreRxnBool = ismember(model.rxns, coreRxnAbbr);
            
            % add weights from omics data first
            if isequal(param.activeGenesApproach, 'oneRxnPerActiveGene')
                % dummyModel.dummyMetBool:  m x 1 boolean vector indicating dummy metabolites i.e. contains(model.mets,'dummy_Met_');
                % dummyModel.dummyRxnBool:  n x 1 boolean vector indicating dummy reactions  i.e. contains(model.rxns,'dummy_Rxn_');
                if param.weightsFromOmics
                    fprintf('%s\n', 'Using real valued weights from omics on dummy reactions as input to thermoKernel.')
                    %variable weight on any dummy reaction in the core set from omics
                    %data but weights in range [-1,0)
                    dummyRxn = model.rxns(model.dummyRxnBool);
                    dummyGene = strrep(dummyRxn, 'dummy_Rxn_', '');
                    
                    [bool, locb] = ismember(dummyGene, model.genes);
                    
                    %negative means incentivise
                    geneExpVal = log(model.geneExpVal);
                    geneExpVal(~activeModelGeneBool) = 0;
                    
                    %reaction weights on dummy reaction in logarithmic scale
                    dummyRxnWeights = -geneExpVal(locb(bool)) - defaultRxnWeight;
                    
                    rxnWeights(model.dummyRxnBool) = dummyRxnWeights;
                    
                    %some dummy reactions may have positive weights
                    bool = model.dummyRxnBool & rxnWeights > 0;
                    if any(bool)
                        if param.printLevel > 0
                            fprintf('%s\n', [num2str(mean(rxnWeights(bool))) ...
                                ' = mean positive weight on ' int2str(nnz(bool)) ' of ' ...
                                int2str(nnz(model.dummyRxnBool)) ' dummy reactions.']);
                        end
                        rxnWeights(bool) = -defaultRxnWeight;
                    end
                    
                    if 0
                        % Check that the indexing is correct
                        ind = find(model.dummyRxnBool);
                        aGeneName = strrep(model.rxns{ind(end)}, 'dummy_Rxn_', '');
                        % TODO - fix this check
                        assert(rxnWeights(end) * max(model.geneExpVal(locb(bool)))...
                            == -model.geneExpVal(strcmp(model.genes, aGeneName)))
                    end
                    
                    %identify the reactions corresponding to dummy reactions
                    A = abs(model.S(model.dummyMetBool, :));
                    rxnCorrespondingToDummyRxn = (A' * ones(size(A, 1), 1))~=0 & ~model.dummyRxnBool;
                    
                    %zero weights for reactions corresponding to dummy reactions
                    rxnWeights(rxnCorrespondingToDummyRxn)=0;
                    
%                     if 1
%                         %no disincentive on non-core reactions corresponding to dummy reactions
%                         rxnWeights(~coreRxnBool & rxnCorrespondingToDummyRxn & ~model.dummyRxnBool) = 0;
%                     else
%                         % small disincentive for on non-core  reactions corresponding to core dummy reactions
%                         rxnWeights(~coreRxnBool & rxnCorrespondingToDummyRxn & ...
%                             ~model.dummyRxnBool) =  (defaultRxnWeight / 100);
%                     end
                    
                    if 0
                        % increase the incentive for core dummy reactions in proportion to the number of reactions involved
                        nDummyRxnsPerActiveGene = (A * ones(size(A, 2), 1));
                        nDummyRxnsPerActiveGene = min(nDummyRxnsPerActiveGene, 10);
                        
                        rxnWeights(model.dummyRxnBool) = rxnWeights(model.dummyRxnBool) .* nDummyRxnsPerActiveGene;
                    end
                    
                    %replace any NaN due to missing gene expression data with zero weight
                    bool= isnan(rxnWeights) & model.dummyRxnBool;
                    if any(bool)
                        fprintf('%u%s\n',nnz(bool),' NaN rxnWeights replaced with with zero weight, due to missing gene expression data.')
                        rxnWeights(bool) = 0;
                    end
                    
                else
                    fprintf('%s\n','Using default weights on all dummy reactions as input to thermoKernel.')
                    rxnWeights(model.dummyRxnBool) = -defaultRxnWeight;
                end
            else
                rxnCorrespondingToDummyRxn = false(nRxn,1);
                
                if param.weightsFromOmics
                    fprintf('%s\n','Using real valued weights from omics on dummy reactions as input to thermoKernel.')
                    rxnWeights =  -log(model.expressionRxns + 1) - defaultRxnWeight; % +1 necessary to avoid double negative
                    
                    %replace any NaN due to missing gene expression data with zero weight
                    rxnWeights(isnan(rxnWeights)) = 0;
                end
            end
            
            % Add weights from bibliomics after other omics data
            LIA = false(length(model.mets), 1);
            LIA2 = false(length(model.mets), 1);
            if isfield(specificData, 'presentMetabolites')
                if ismember('weights', specificData.presentMetabolites.Properties.VariableNames)
                    if any(specificData.presentMetabolites.weights > 0)
                        error('specificData.presentMetabolites.weights must be non-positive')
                    end
                    % [LIA, LOCB] = ismember(A,B) for arrays A and B returns
                    % LIA = an array of the same size as A containing true where the elements of A are in B and false otherwise.
                    % LOCB containing the lowest absolute index in B for each element in A which is a member of B and 0 if there is no such index.
                    [LIA, LOCB] = ismember(model.mets,specificData.presentMetabolites.mets);
                    LOCB(LOCB == 0) = [];
                    metWeights(LIA) = specificData.presentMetabolites.weights(LOCB);
                end
            end
            
            if isfield(specificData, 'absentMetabolites')
                if ismember('weights', specificData.absentMetabolites.Properties.VariableNames)
                    if any(specificData.absentMetabolites.weights < 0)
                        error('specificData.absentMetabolites must be non-positive')
                    end
                    
                    [LIA2, LOCB2] = ismember(model.mets,specificData.absentMetabolites.mets);
                    LOCB2(LOCB2 == 0) = [];
                    metWeights(LIA2) = specificData.absentMetabolites.weights(LOCB2);
                end
            end
            
            if any(coreMetBool)
                % Add weights from bibliomics after other omics data
                % Core metabolites incentivised with default weight
                metWeights(coreMetBool) = -defaultMetWeight;
            end
            
            if any(coreRxnBool)
                % Add weights from bibliomics after other omics data
                % Core reactions incentivised with default weight
                rxnWeights(coreRxnBool) = -defaultRxnWeight;
            end
            
            % disincentives on metabolites
            if 1
                % Disincentive to include a metabolite not in the core set or dummy metabolite set
                % Disincentive should not be greater than incentive, so multiply by 0.95
                metWeights(~(coreMetBool | LIA | LIA2)) = defaultMetWeight * 0.95;
                % No disincentive to include any highly connected metabolite
                param.n = 100; % Connectivity of top 100 metabolites
                param.plot = 0; % Do not plot ranked connectivity
                param.internal = 1; % Ignore connectivity of stoichiometrically inconsistent part
                [rankMetConnectivity,rankMetInd,rankConnectivity] = rankMetabolicConnectivity(model, param);
                boolConnected = false(length(metWeights),1);
                boolConnected(rankMetInd(1:param.n))=1;
                metWeights(boolConnected & ~(coreMetBool | model.dummyMetBool)) = 0;
            else
                %no disincentive to include a metabolite not in the core set
                metWeights(~(coreMetBool | LIA | LIA2)) = 0;
            end
            
            %no incentive or disincentive for dummy metabolites corresponding to dummy reactions
            metWeights(model.dummyMetBool) = 0;
            
            
            % disincentives on reactions
            if 1
                %disincentive to include any reaction not in the core set or dummy reaction set
                %disincentive should not be greater than incentive, so multiply by 0.95
                if isequal(param.activeGenesApproach, 'oneRxnPerActiveGene') && param.weightsFromOmics
                    rxnWeights(~(coreRxnBool | model.dummyRxnBool | rxnCorrespondingToDummyRxn)) = defaultRxnWeight * 0.95;
                else
                    rxnWeights(~(coreRxnBool | model.dummyRxnBool)) = defaultRxnWeight * 0.95;
                end
            else
                if isequal(param.activeGenesApproach, 'oneRxnPerActiveGene') && param.weightsFromOmics
                    %no disincentive to include any reaction not in the core set
                    rxnWeights(~(coreRxnBool | model.dummyRxnBool | rxnCorrespondingToDummyRxn)) = 0;
                else
                    rxnWeights(~(coreRxnBool | model.dummyRxnBool)) = 0;
                end
            end
            
            %making sure that all core metabolites and reactions have negative weights
            if any(ismember(model.mets, coreMetAbbr) & metWeights >= 0)
                disp(model.mets(ismember(model.mets, coreMetAbbr) & metWeights >= 0))
                error('metWeights should be negative for all core metabolites')
            end
            
            if any(ismember(model.rxns, coreRxnAbbr) & rxnWeights >= 0)
                disp(model.rxns(ismember(model.rxns, coreRxnAbbr) & rxnWeights >= 0))
                error('rxnWeights should be negative for all core reactions')
            end
            
            %making sure that all weights have been set to some value
            if any(isnan(metWeights))
                error('tissueModelOptions.metWeights cannot contain NaN')
            else
                tissueModelOptions.metWeights = metWeights;
            end
            if any(isnan(rxnWeights))
                error('tissueModelOptions.rxnWeights cannot contain NaN')
            else
                tissueModelOptions.rxnWeights = rxnWeights;
            end
            
            %general options
            tissueModelOptions.printLevel = param.printLevel - 1;
            tissueModelOptions.formulation = 'pqzwrs';
            tissueModelOptions.nMax = 40; %can be ~40
            tissueModelOptions.relaxBounds = 1;
            tissueModelOptions.acceptRepairedFlux = 1;
            if ~isfield(tissueModelOptions,'iterationMethod')
                %tissueModelOptions.iterationMethod = 'greedyRandomSubset';
                %tissueModelOptions.iterationMethod = 'random';
                %tissueModelOptions.iterationMethod = 'vanilla';
                tissueModelOptions.iterationMethod = 'greedyAdd'; %seems to give the most reproducible results
            end
            tissueModelOptions.plotThermoKernelStats = param.plotThermoKernelStats;
            tissueModelOptions.plotThermoKernelWeights = param.plotThermoKernelWeights;
            
            tissueModelOptions.normalizeZeroNormWeights = 0;
            tissueModelOptions.epsilon = param.thermoFluxEpsilon;
            tissueModelOptions.findThermoConsistentFluxSubset = 0; %already done above
            
            if param.printLevel >0
                tissueModelOptions.plotThermoKernelStats=1;
                %saveas(gcf,'thermoKernelStats.fig')
                tissueModelOptions.plotThermoKernelWeights=1;
                %saveas(gcf,'thermoKernelWeights.fig')
            end
            
            %DEBUG
            %tissueModelOptions.rxnWeights(:)=0;
            %tissueModelOptions.metWeights(tissueModelOptions.metWeights>0)=0;
            
%             if param.printLevel >0
%                 plotThermoKernelWeights(tissueModelOptions.metWeights, tissueModelOptions.rxnWeights)
%                 saveas(gcf,'thermoKernelWeights.fig')
%             end
    end
    
    if 0
        tissueModelOptions.metWeights(~model.dummyMetBool) = 0;
        tissueModelOptions.metWeights(model.dummyMetBool) = 0;
        tissueModelOptions.rxnWeights(~model.dummyRxnBool) = 0;
        tissueModelOptions.rxnWeights(model.dummyRxnBool) = -1;
        coreMetAbbr = intersect(model.mets(model.dummyMetBool),coreMetAbbr);
        coreRxnAbbr = intersect(model.rxns(model.dummyRxnBool),coreRxnAbbr);
    end
    % Run createTissueSpecificModel
    % Note, if tissueModelOptions.oneRxnPerActiveGene==1, the input model will contain
    % dummy reactions and metabolites
    
    modelTemp = createTissueSpecificModel(model, tissueModelOptions);

    %procced with tissue specific model
    if isequal(param.activeGenesApproach, 'oneRxnPerActiveGene')      
        %remove the dummy reactions from the core reaction list, so that it
        %does not show below that real core reactions are removed
        if ~isempty(coreMetAbbr)
            coreMetAbbr = coreMetAbbr(~contains(coreMetAbbr,'dummy_Met_'));
        end
        if ~isempty(coreRxnAbbr)
            coreRxnAbbr = coreRxnAbbr(~contains(coreRxnAbbr,'dummy_Rxn_'));
        end
    end
    
    if isfield(modelTemp,'thermoModelMetBool')
        modelTemp = rmfield(modelTemp,'thermoModelMetBool');
    end
    if isfield(modelTemp,'thermoModelRxnBool')
        modelTemp = rmfield(modelTemp,'thermoModelRxnBool');
    end
    
    param.message = 'removal by createTissueSpecificModel';
    [coreMetAbbr3, coreRxnAbbr3] = coreMetRxnAnalysis(model, modelTemp, coreMetAbbr, coreRxnAbbr, [], [], param);
    
    model = modelTemp;
    
    % Check feasibility and relax if necessary
    sol = optimizeCbModel(model);
    if  sol.stat ~= 1
        relaxationUsed = 1;
        fprintf('%s\n', 'Infeasible tissue specific model. Trying relaxation...')
        [solution, modelTemp] = relaxedFBA(model, param.relaxOptions);
        if solution.stat == 1
            fprintf('%s\n', '... relaxation worked.')
            model = modelTemp;
        else
            error('Infeasible tissue specific model and relaxation failed.')
        end
    else
        if param.printLevel > 0
            fprintf('%s\n\n','Feasible tissue specific model. Done.')
            disp('--------------------------------------------------------------')
        end
    end
    if param.debug && 0
        if ~exist(param.workingDirectory,'dir')
            fprintf('%s%s',param.workingDirectory,  ' did not exist so had to be created.')
            mkdir(param.workingDirectory)
        end
        save([param.workingDirectory filesep '20.debug_after_create_tissue_specific_model.mat'])
    end
else
    if param.printLevel > 0
        disp('--------------------------------------------------------------')
        disp('No core reactions specified, tissueSpecificModel not generated ...')
    end
end

if param.printLevel > 0
    [nMet, nRxn] = size(model.S);
    fprintf('%u%s%u%s\n', nMet, ' x ', nRxn, ' stoichiometric matrix after model extraction.')
end<|MERGE_RESOLUTION|>--- conflicted
+++ resolved
@@ -79,20 +79,13 @@
                     dummyGene = strrep(dummyRxn, 'dummy_Rxn_', '');
                     [bool, locb] = ismember(dummyGene, model.genes);
                     activeModelGeneBool = model.geneExpVal >= exp(param.transcriptomicThreshold);
-<<<<<<< HEAD
-                    defaultRxnWeight = median(log(model.geneExpVal(activeModelGeneBool)));
-                    if isnan(defaultRxnWeight)
-                        defaultRxnWeight = 0;
-                    end
-=======
-                    
+       
                     if median(log(model.geneExpVal(activeModelGeneBool))) <= 0 % The distribution of genes expression value in log scale is not normal
                         defaultRxnWeight = median(log(model.geneExpVal(activeModelGeneBool))) - param.transcriptomicThreshold;%To avoid negative weights on core reactions
                     else
                         defaultRxnWeight = median(log(model.geneExpVal(activeModelGeneBool)));
                     end
                     
->>>>>>> 99bb80d2
                     if param.printLevel > 1
                         figure
                         histogram(log(model.geneExpVal(activeModelGeneBool)))
