function atomMappingReport = obtainAtomMappingsRDT(model, molFileDir, rxnDir, rxnsToAM, hMapping, onlyUnmapped)
% Using the reaction decoder tool, compute atom mappings for reactions in a
% COBRA model. Atom mapping data is presented in a variety of formats,
% including MDL RXN, SMILES, and images. If this option is selected, the
% function can remove all protons from the model and represent the
% reactions as a hydrogen suppressed chemical graph.
%
% USAGE:
%
%    standardisedRxns = obtainAtomMappingsRDT(model, molFileDir, rxnDir, rxnsToAM, hMapping, maxTime, standariseRxn)
%
% INPUTS:
%    model:         COBRA model with following fields:
%
%                       * .S - The m x n stoichiometric matrix for the
%                              metabolic network.
%                       * .mets - An m x 1 array of metabolite identifiers.
%                                 Should match metabolite identifiers in
%                                 RXN.
%                       * .metFormulas - An m x 1 array of metabolite
%                                 identifiers. Should match metabolite
%                                 identifiers in RXN.
%                       * .rxns - An n x 1 array of reaction identifiers.
%                                 Should match rxnfile names in rxnFileDir.
%    molFileDir:    Path to the directory containing MOL files for
%                   metabolites in S. File names should correspond to
%                   reaction identifiers in input mets.
%
% OPTIONAL INPUTS:
%    rxnDir:        Path to directory that will contain the RXN files with
%                   atom mappings (default: current directory).
%    rxnsToAM:      List of reactions to atom map (default: all in the
%                   model).
%    hMapping:      Logic value to select if hydrogen atoms will be atom
%                   mapped (default: TRUE).
%    onlyUnmapped:  Logic value to select create only unmapped MDL RXN
%                   files (default: FALSE).
%
% OUTPUTS:
%    atomMappingReport:	A report with the atom mapping data
%        *. rxnFilesWritten the MDL RXN written written
%        *. balanced the balanced reactions
%        *. unbalancedBool the unbalanced reactions
%        *. inconsistentBool the inconsistent reactions
%        *. notMapped the that couldn't be mapped
%    A directory with standardised RXN files.
%    A directory with atom mapped RXN files.
%    A directory images for atom mapped reactions.
%    A directory with txt files with data of the atom mappings (SMILES,
%    REACTANT INPUT ATOM INDEX, PRODUCT INPUT ATOM INDEX).
%
% EXAMPLE:
%
%    example 1:
%    molFileDir = ['data' filesep]
%    standariseRxn = true;
%    unmappedRxns = obtainAtomMappingsRDT(model, molFileDir, pwd, 1800, standariseRxn)
%    example 2:
%    molFileDir = ['data' filesep]
%    standariseRxn = false;
%    standardisedRxns = obtainAtomMappingsRDT(model, molFileDir, pwd, 1800, standariseRxn)
%
% .. Author: - German A. Preciat Gonzalez 25/05/2017

if nargin < 3 || isempty(rxnDir)
    rxnDir = [pwd filesep];
else
    % Make sure input path ends with directory separator
    rxnDir = [regexprep(rxnDir,'(/|\\)$',''), filesep];
end
if nargin < 4 || isempty(rxnsToAM)
    rxnsToAM = model.rxns;
end
if nargin < 5 || isempty(hMapping)
    hMapping = true;
end
if nargin < 6 || isempty(onlyUnmapped)
    onlyUnmapped = false;
end

maxTime = 1800;

% Check installation
[cxcalcInstalled, ~] = system('cxcalc');
cxcalcInstalled = ~cxcalcInstalled;
[oBabelInstalled, ~] = system('obabel');
oBabelInstalled = ~oBabelInstalled;
[javaInstalled, ~] = system('java');

% Generating new directories
if ~exist([rxnDir filesep 'unMapped'],'dir')
    mkdir([rxnDir filesep 'unMapped'])
end
if javaInstalled && ~onlyUnmapped
    if ~exist([rxnDir filesep 'atomMapped'],'dir')
        mkdir([rxnDir filesep 'atomMapped'])
    end
    if ~exist([rxnDir filesep 'images'],'dir')
        mkdir([rxnDir filesep 'images'])
    end
    if ~exist([rxnDir filesep 'txtData'],'dir')
        mkdir([rxnDir filesep 'txtData'])
    end
end

<<<<<<< HEAD
% Download the RDT algorithm, if it is not present in the output directory
if exist([rxnDir filesep 'rdtAlgorithm.jar']) ~= 2 && javaInstalled && ~onlyUnmapped
    urlwrite('https://github.com/asad/ReactionDecoder/releases/download/v2.4.1/rdt-2.4.1-jar-with-dependencies.jar',[rxnDir filesep 'rdtAlgorithm.jar']);
    % Previous releases:
    if ispc % go with an older version due to java version issues
        %     urlwrite('https://github.com/asad/ReactionDecoder/releases/download/v2.1.0/rdt-2.1.0-SNAPSHOT-jar-with-dependencies.jar',[outputDir filesep 'rdtAlgorithm.jar']);
        urlwrite('https://github.com/asad/ReactionDecoder/releases/download/1.5.1/rdt-1.5.1-SNAPSHOT-jar-with-dependencies.jar',[rxnDir filesep 'rdtAlgorithm.jar']);
    end
end

=======
>>>>>>> ebf54843
% Delete the protons (hydrogens) for the metabolic network
% From metabolites
S = full(model.S);
if ~hMapping && isfield(model,'metFormulas')
    hToDelete = ismember(model.metFormulas, 'H');
    S(hToDelete, :) = [];
    model.mets(hToDelete) = [];
    % From reactions
    hydrogenCols = all(S == 0, 1);
    S(:, hydrogenCols) = [];
    model.rxns(hydrogenCols) = [];
    model.S = S;
end

% Format inputs
mets = model.mets;
fmets = regexprep(mets, '(\[\w\])', '');
rxns = rxnsToAM;
rxnsInModel = model.rxns;
clear model

% Get list of MOL files
d = dir(molFileDir);
d = d(~[d.isdir]);
aMets = {d.name}';
aMets = aMets(~cellfun('isempty', regexp(aMets,'(\.mol)$')));
% Identifiers for atom mapped reactions
aMets = regexprep(aMets, '(\.mol)$', '');
assert(~isempty(aMets), 'MOL files directory is empty or nonexistent.');

% Extract MOL files
% True if MOL files are present in the model
mbool = (ismember(fmets, aMets));

assert(any(mbool), 'No MOL files found for model metabolites.\nCheck that MOL files names match reaction identifiers in mets.');
fprintf('\n\nGenerating RXN files.\n');

% Create the RXN files. Three conditions are required: 1) To have all the
% MOL files in the reaction, 2) No exchange reactions, 3) Only integers in
% the stoichiometry
rxnFilesWrittenBool = false(length(rxns), 1);
for i = 1:length(rxns)
    rxnBool = ismember(rxnsInModel, rxns{i});
    metsInRxns = ismember(fmets(find(S(:, rxnBool))), aMets);
    stoichiometry = S(find(S(:, rxnBool)), rxnBool);
    if ~any(~metsInRxns) && length(metsInRxns) > 1 && all(abs(round(stoichiometry) - stoichiometry) < (1e-2))
        writeRxnfile(S(:, rxnBool), mets, fmets, molFileDir, rxns{i}, [rxnDir...
            filesep 'unMapped' filesep])
        rxnFilesWrittenBool(i) = true;
    end
end
atomMappingReport.rxnFilesWritten = rxns(rxnFilesWrittenBool);

% Get list of new RXN files
d = dir([rxnDir filesep 'unMapped' filesep]);
d = d(~[d.isdir]);
aRxns = regexprep({d.name}', '.rxn', '');
assert(~isempty(aRxns), 'No rxn file was written.');
rxnsToAM = rxnsToAM(ismember(rxnsToAM, aRxns));

mappedBool = false(length(rxnsToAM), 1);

% Atom map RXN files
if javaInstalled == 1 && ~onlyUnmapped
    
    % Atom map RXN files
    fprintf('Computing atom mappings for %d reactions.\n\n', length(rxnsToAM));
    
    % Download the RDT algorithm, if it is not present in the output directory
    if exist([rxnDir filesep 'rdtAlgorithm.jar']) ~= 2 && javaInstalled && ~onlyUnmapped
        urlwrite('https://github.com/asad/ReactionDecoder/releases/download/v2.4.1/rdt-2.4.1-jar-with-dependencies.jar',[rxnDir filesep 'rdtAlgorithm.jar']);
        % Previous releases:
        %     urlwrite('https://github.com/asad/ReactionDecoder/releases/download/v2.1.0/rdt-2.1.0-SNAPSHOT-jar-with-dependencies.jar',[outputDir filesep 'rdtAlgorithm.jar']);
        %     urlwrite('https://github.com/asad/ReactionDecoder/releases/download/1.5.1/rdt-1.5.1-SNAPSHOT-jar-with-dependencies.jar',[outputDir filesep 'rdtAlgorithm.jar']);
    end
    
    % Atom map passive transport reactions; The atoms are mapped for the
    % same molecular structures in the substrates as they are in the
    % products i.e. A[m] + B[c] -> A[c] + B[m].
    mappedTransportRxns = transportRxnAM([rxnDir 'unMapped'], [rxnDir 'atomMapped']);
    if ~isempty(mappedTransportRxns)
        mappedBool = false(size(rxnsToAM));
        transportBool = ismember(rxnsToAM, mappedTransportRxns);
        mappedBool(transportBool) = true;
        nonTransport = setdiff(rxnsToAM, rxnsToAM(mappedBool));
    else
        nonTransport = rxnsToAM;
    end
    
    % Atom map the rest
    for i = 1:length(nonTransport)
        name = [rxnDir 'unMapped' filesep nonTransport{i} '.rxn'];
        command = ['timeout ' num2str(maxTime) 's java -jar ' rxnDir 'rdtAlgorithm.jar -Q RXN -q "' name '" -g -j AAM -f TEXT'];
        
        if ismac
            command = ['g' command];
        elseif ispc
            command = ['java -jar ' rxnDir 'rdtAlgorithm.jar -Q RXN -q "' name '" -g -j AAM -f TEXT'];
            
        end
        [status, result] = system(command);
        if ~contains(result, 'ECBLAST')
            [status, result] = system(command);
        end
        
        % RXN not found
        if contains(result, 'file not found!')
            warning(['The file ' name ' was not found'])
        end
<<<<<<< HEAD
        if ~status && ~ispc
=======
        
        % Error
        if ~status
>>>>>>> ebf54843
            fprintf(result);
            error('Command %s could not be run.\n', command);
        end
        
        % Save files in the corresponding directory
        mNames = dir('ECBLAST_*');
        if length(mNames) == 3
            name = regexprep({mNames.name}, 'ECBLAST_|_AAM', '');
            cellfun(@movefile, {mNames.name}, name)
            cellfun(@movefile, name, {[rxnDir 'images'], [rxnDir...
                'atomMapped'], [rxnDir 'txtData']})
            mappedBool(ismember(rxnsToAM, nonTransport{i})) = true;
        elseif ~isempty(mNames)
            delete(mNames.name)
        end
        
    end
    % I do not think that the algorithm should be downloaded all the time
    if 0
        delete([rxnDir 'rdtAlgorithm.jar'])
    end
    
    mappedRxns = rxnsToAM(mappedBool);
    atomMappingReport.mappedRxns = mappedRxns;
    [unbalancedBool, inconsistentBool] = deal(false(size(rxnsToAM)));
    for i = 1:length(mappedRxns)
        
        name = [mappedRxns{i} '.rxn'];
        
        % Add header
        mappedFile = regexp(fileread([rxnDir 'atomMapped' filesep name]), '\n', 'split')';
        standardFile = regexp(fileread([rxnDir 'unMapped' filesep name]), '\n', 'split')';
        mappedFile{2} = standardFile{2};
        mappedFile{3} = ['COBRA Toolbox v3.0 - Atom mapped - ' datestr(datetime)];
        mappedFile{4} = standardFile{4};
        
        formula = strsplit(mappedFile{4}, {'->', '<=>'});
        
        substratesFormula = strtrim(strsplit(formula{1}, '+'));
        % Check if a metabolite is modified in the substrate's formula;
        % metabolites with an iron atom but no bonds are splited by the RDT
        % algorithm, which modifies the stoichiometry.
        repMetsSubInx = find(~cellfun(@isempty, regexp(substratesFormula, ' ')));
        if ~isempty(repMetsSubInx)
            for j = 1:length(repMetsSubInx)
                metRep = strsplit(substratesFormula{repMetsSubInx(j)});
                timesRep = str2double(metRep{1});
                metRep = metRep{2};
                substratesFormula{repMetsSubInx(j)} = strjoin(repmat({metRep}, [1 timesRep]));
            end
            substratesFormula = strsplit(strjoin(substratesFormula));
        end
        
        productsFormula = strtrim(strsplit(formula{2}, '+'));
        % Check if a metabolite is modified in the product's formula;
        % metabolites with an iron atom but no bonds are splited by the RDT
        % algorithm, which modifies the stoichiometry.
        repMetsProInx = find(~cellfun(@isempty, regexp(productsFormula, ' ')));
        if ~isempty(repMetsProInx)
            for     j = 1:length(repMetsProInx)
                metRep = strsplit(productsFormula{repMetsProInx(j)});
                timesRep = str2double(metRep{1});
                metRep = metRep{2};
                productsFormula{repMetsProInx(j)} = strjoin(repmat({metRep}, [1 timesRep]));
            end
            productsFormula = strsplit(strjoin(productsFormula));
        end
        
        % RXN file data
        begmol = strmatch('$MOL', mappedFile);
        noOfMolSubstrates = str2double(mappedFile{5}(1:3));
        if isnan(noOfMolSubstrates)
            if ~isfolder([rxnDir 'atomMapped' filesep 'v3000'])
                mkdir([rxnDir 'atomMapped' filesep 'v3000']);
            end
            movefile([rxnDir 'atomMapped' filesep name], [rxnDir 'atomMapped' filesep 'v3000'])
            continue
        end
        substratesMol = mappedFile(begmol(1:noOfMolSubstrates) + 1)';
        noOfMolProducts = str2double(mappedFile{5}(4:6));
        productsMol = mappedFile(begmol(noOfMolSubstrates + 1:noOfMolSubstrates + noOfMolProducts) + 1)';
        
        % Formula data
        noOfsubstrates = numel(substratesFormula);
        noOfproducts = numel(productsFormula);
        
        % Check if the stoichemestry is correct
        if ~isequal(noOfsubstrates, substratesMol) || ~isequal(noOfproducts, productsMol)
            mappedFile = sortMets(mappedFile, substratesMol, substratesFormula, productsMol, productsFormula, rxnDir);
        end
        
        % SMILES TO MOL
        begmol = strmatch('$MOL', mappedFile);
        if cxcalcInstalled && ~inconsistentBool(i) && ~isempty(begmol)
            
            begmolStd = strmatch('$MOL', standardFile);
            newMappedFile = {};
            newMappedFile = mappedFile(1:5);
            for j = 1:str2double(mappedFile{5, 1}(1:3)) + str2double(mappedFile{5, 1}(4:6))
                
                % Write a new MOL file and save it
                c = 0;
                molFile = {};
                while ~isequal(mappedFile{begmol(j) + 1 + c},  '$MOL') && begmol(j) + 1 + c < length(mappedFile)
                    c = c + 1;
                    molFile{c, 1} = regexprep(mappedFile{begmol(j) + c}, '\*', 'A');
                end
                fid2 = fopen('tmp.mol', 'w');
                fprintf(fid2, '%s\n', molFile{:});
                fclose(fid2);
                
                % Rewrite the MOL file
                command = ['molconvert smiles ' pwd filesep 'tmp.mol -o ' pwd filesep 'tmp.smiles'];
                [~, ~] = system(command);
                command = ['molconvert rxn ' pwd filesep 'tmp.smiles -o ' pwd filesep 'tmp.mol'];
                [~, ~] = system(command);
                delete([pwd filesep 'tmp.smiles'])
                molFile = regexp(fileread([pwd filesep 'tmp.mol']), '\n', 'split')';
                newMappedFile(length(newMappedFile) + 1: length(newMappedFile) + 4) = standardFile(begmolStd(j): begmolStd(j) + 3);
                newMappedFile(length(newMappedFile) + 1: length(newMappedFile)  + length(molFile) - 4) = molFile(4:end - 1);
                
            end
            mappedFile = newMappedFile;
        end
        
        % Sort the atoms in the substrates in ascending order and then map
        % them to the atoms in the products.
        if any(contains(mappedFile, '$MOL'))
            mappedFile = sortAtomMappingIndexes(mappedFile);
        else
            inconsistentBool(i) = true;
        end
        
        % Check if the reaction is atomically balanced
        if ~inconsistentBool(i)
            begmol = strmatch('$MOL', mappedFile);
            atomsSubstrates = 0;
            for j = 1:noOfsubstrates
                atomsSubstrates = atomsSubstrates + str2double(mappedFile{begmol(j) + 4}(1:3));
            end
            atomsProducts = 0;
            for j = noOfsubstrates + 1:noOfsubstrates + noOfproducts
                atomsProducts = atomsProducts + str2double(mappedFile{begmol(j) + 4}(1:3));
            end
            if atomsSubstrates ~= atomsProducts
                unbalancedBool(i) = true;
            end
        end
        
        % Rewrite the file
        if ~unbalancedBool(i) && ~inconsistentBool(i)
            fid2 = fopen([rxnDir 'atomMapped' filesep name], 'w');
            fprintf(fid2, '%s\n', mappedFile{:});
            fclose(fid2);
        elseif inconsistentBool(i)
            if ~exist([rxnDir filesep 'atomMapped' filesep 'inconsistent'],'dir')
                mkdir([rxnDir filesep 'atomMapped' filesep 'inconsistent'])
            end
            movefile([rxnDir 'atomMapped' filesep name], ...
                [rxnDir 'atomMapped' filesep 'inconsistent'])
        elseif unbalancedBool(i)
            if ~exist([rxnDir filesep 'atomMapped' filesep 'unbalanced'],'dir')
                mkdir([rxnDir filesep 'atomMapped' filesep 'unbalanced'])
            end
            fid2 = fopen([rxnDir 'atomMapped' filesep 'unbalanced' filesep name], 'w');
            fprintf(fid2, '%s\n', mappedFile{:});
            fclose(fid2);
        end
        
        if oBabelInstalled
            
            % Get rinchis
            command = ['obabel -irxn ' [rxnDir 'unMapped' filesep rxnsToAM{i}] '.rxn -orinchi'];
            [~, result] = system(command);
            if ~any(contains(result, '0 molecules converted'))
                result = split(result);
                atomMappingReport.rinchi{i, 1} = [result{~cellfun(@isempty, ...
                    regexp(result, 'RInChI='))} ' - ' rxnsToAM{i}];
            end
            
            % Get rsmi
            command = ['obabel -irxn ' [rxnDir 'unMapped' filesep rxnsToAM{i}] '.rxn -osmi'];
            [~, result] = system(command);
            if ~any(contains(result, '0 molecules converted'))
                result = splitlines(result);
                result = split(result{end - 2});
                atomMappingReport.rsmi{i, 1} = result{1};
            end
            
        end
    end
    
    delete([pwd filesep 'tmp.mol'])
    atomMappingReport.rxnFilesWritten = rxnsToAM;
    atomMappingReport.balanced = rxnsToAM(~unbalancedBool);
    atomMappingReport.unbalanced = rxnsToAM(unbalancedBool);
    atomMappingReport.inconsistentBool = rxnsToAM(inconsistentBool);
    atomMappingReport.notMapped = setdiff(rxnsToAM, mappedRxns);
    
else
    atomMappingReport.mappedRxns = [];
end

% fprintf('\n%d reactions were atom mapped\n', length(dir([outputDir 'atomMapped' filesep '*.rxn'])));
% fprintf('%d reactions are not standardised\n', counterUnbalanced);
% fprintf('%d reactions were not mapped\n\n\n', counterNotMapped);
%
% fprintf('RDT algorithm was developed by:\n');
% fprintf('SA Rahman et al.: Reaction Decoder Tool (RDT): Extracting Features from Chemical\n');
% fprintf('Reactions, Bioinformatics (2016), doi: 10.1093/bioinformatics/btw096\n');
end

function newFile = sortMets(mappedFile, substratesMol, substratesFormula, productsMol, productsFormula, outputDir)
% Function to sort the metabolites as in the model's stoichiometry

begmol = strmatch('$MOL', mappedFile);

% Check if bondless atoms were divided
if numel(substratesFormula) ~= numel(substratesMol) || numel(productsFormula) ~= numel(productsMol)
    
    if ~exist([outputDir filesep 'atomMapped' filesep 'inconsistent'],'dir')
        mkdir([outputDir filesep 'atomMapped' filesep 'inconsistent'])
    end
    copyfile([outputDir filesep 'atomMapped' filesep mappedFile{2} '.rxn'], [outputDir filesep 'atomMapped' filesep 'inconsistent'])
    newFile(1:5, 1) = mappedFile(1:5);
else
    
    newFile(1:5, 1) = mappedFile(1:5);
    
    %%% Sort substrates
    [~,idm] = sort(substratesMol);
    [~,ids] = sort(substratesFormula);
    [~,ids] = sort(ids);
    indexes = idm(ids);
    
    % Save each metabolite
    for k = 1:numel(substratesFormula)
        lineInMol = 1;
        eval(sprintf('molS%d{%d} = mappedFile{begmol(%d)};', k, lineInMol, k));
        while ~isequal(strtrim(mappedFile{begmol(k) + lineInMol}), 'M  END') % added strtrim IT 07.10.2021
            eval(sprintf('molS%d{%d + 1} = mappedFile{begmol(%d) + %d};', k, lineInMol, k, lineInMol));
            lineInMol = lineInMol + 1;
        end
        eval(sprintf('molS%d{%d + 1} = ''M  END'';', k, lineInMol))
    end
    % From the start of the mol files
    c = 5;
    for k = 1:numel(substratesFormula)
        eval(sprintf('noOfLines = numel(molS%d);', indexes(k)))
        for j = 1:noOfLines
            c = c + 1;
            eval(sprintf('newFile{%d} = molS%d{%d};', c, indexes(k), j))
        end
    end
    
    %%% Sort products
    [~,idmp] = sort(productsMol);
    [~,idp] = sort(productsFormula);
    [~,idp] = sort(idp);
    indexes = idmp(idp);
    
    for i = numel(substratesFormula) + 1:numel(substratesFormula) + numel(productsFormula)
        lineInMol=1;
        eval(sprintf('molP%d{%d} = mappedFile{begmol(%d)};', i - numel(substratesFormula), lineInMol, i));
        while ~isequal(strtrim(mappedFile{begmol(i) + lineInMol}), 'M  END')% added strtrim IT 07.10.2021
            eval(sprintf('molP%d{%d + 1} = mappedFile{begmol(%d) + %d};', i - numel(substratesFormula), lineInMol, i, lineInMol));
            lineInMol = lineInMol + 1;
        end
        eval(sprintf('molP%d{%d + 1} = ''M  END'';', i - numel(substratesFormula), lineInMol))
    end
    for i = numel(substratesFormula) + 1:numel(substratesFormula) + numel(productsFormula)
        molName = regexprep(productsFormula{i - numel(substratesFormula)}, '\[|\]', '_');
        eval(sprintf('noOfLines = numel(molP%d);', indexes(i - numel(substratesFormula))))
        for j = 1:noOfLines
            c = c + 1;
            eval(sprintf('newFile{%d} = molP%d{%d};', c, indexes(i - numel(substratesFormula)), j))
        end
    end
end
end

function mappedRxns = transportRxnAM(rxnDir, outputDir)
% This function atom maps the transport reactions for a given directory in
% MDL RXN file format.
%
% USAGE:
%
% mappedRxns = transportRxnAM(rxnDir, outputDir)
%
% INPUTS:
%    rxnDir:               Path to directory that contains the RXN files
%                          (default: current directory).
%
% OPTIONAL INPUTS:
%    outputDir:            Path to directory that will contain the atom
%                          mapped transport reactions (default: current
%                          directory).
%
% OUTPUTS:
%    mappedRxns:           List of missing MOL files atom mapped transport
%                          reactions.

rxnDir = [regexprep(rxnDir,'(/|\\)$',''), filesep]; % Make sure input path ends with directory separator
if nargin < 2 || isempty(outputDir)
    outputDir = [pwd filesep];
else
    % Make sure input path ends with directory separator
    outputDir = [regexprep(outputDir,'(/|\\)$',''), filesep];
end

% Create directory if it is missing
if exist(outputDir) ~= 7
    mkdir('transportRxnsAM')
end

% Check if the directory is not empty
fnames = dir([rxnDir '*.rxn']);
assert(~isempty(fnames), '''rxnDir'' does not contain RXN files');

c = 0;
for i = 1:length(fnames)
    
    % Read the MOL file
    rxnFile = regexp( fileread([rxnDir fnames(i).name]), '\n', 'split')';
    rxnFormula = rxnFile{4};
    assert(~isempty(rxnFormula), 'There is not a chemical formula.');
    % Check if it is a transport reaction
    rxnFormula = split(rxnFormula, {' -> ', ' <=> '});
    substrates = split(rxnFormula{1}, ' + ');
    substrates = expandMets(substrates);
    products = split(rxnFormula{2}, ' + ');
    products = expandMets(products);
    if isequal(substrates, products)
        
        % Identify the corresponding metabolites in the substrates and
        % products
        begMol = strmatch('$MOL', rxnFile);
        for j = 1:length(begMol)
            if j <= numel(substrates)
                metSubs{j} = regexprep((rxnFile{begMol(j) + 1}), '(\[\w\])', '');
            else
                metProds{j - numel(substrates)} = regexprep((rxnFile{begMol(j) + 1}), '(\[\w\])', '');
            end
        end
        
        % Atom map
        atom = 0;
        for j = 1:numel(metSubs)
            nuOfAtoms = str2double(rxnFile{begMol(j) + 4}(1:3));
            productIdx = strmatch(metSubs{j}, metProds, 'exact');
            for k = 1:nuOfAtoms
                atom = atom + 1;
                switch length(num2str(atom))
                    case 1
                        data2print = ['  ' num2str(atom) '  0  0'];
                    case 2
                        data2print = [' ' num2str(atom) '  0  0'];
                    case 3
                        data2print = [num2str(atom) '  0  0'];
                end
                rxnFile{begMol(j) + 4 + k} = [rxnFile{begMol(j) + 4 + k}(1:60) data2print];
                rxnFile{begMol(productIdx(1) + numel(metSubs)) + 4 + k} = [rxnFile{begMol(productIdx(1) + numel(metSubs)) + 4 + k}(1:60) data2print];
            end
            metProds(productIdx(1)) = {'done'};
        end
        
        % Write the file
        fid2 = fopen([outputDir fnames(i).name], 'w');
        fprintf(fid2, '%s\n', rxnFile{:});
        fclose(fid2);
        
        c = c + 1;
        mappedRxns{c} = regexprep(fnames(i).name, '.rxn', '');
        clear metSubs metProds
        
    end
end

if ~exist('mappedRxns', 'var')
    mappedRxns = [];
end
end

function newMetList = expandMets(metList)

% Check if a metabolite has an number to be expanded
idxsCheck = ~cellfun(@isempty, regexp(metList, ' '));
if any(idxsCheck)
    idx = find(idxsCheck);
    % Add repeated metabolites
    for i = 1:length(idx)
        met2expand = split(metList(idx(i)));
        metList = [metList; repelem(met2expand(2), str2double(met2expand(1)))'];
    end
    metList(idx) = [];
end

% Create the new list with metabolites sorted and without a compartment
newMetList = metList;
newMetList = sort(regexprep(newMetList, '(\[\w\])', ''));

end<|MERGE_RESOLUTION|>--- conflicted
+++ resolved
@@ -103,7 +103,6 @@
     end
 end
 
-<<<<<<< HEAD
 % Download the RDT algorithm, if it is not present in the output directory
 if exist([rxnDir filesep 'rdtAlgorithm.jar']) ~= 2 && javaInstalled && ~onlyUnmapped
     urlwrite('https://github.com/asad/ReactionDecoder/releases/download/v2.4.1/rdt-2.4.1-jar-with-dependencies.jar',[rxnDir filesep 'rdtAlgorithm.jar']);
@@ -114,8 +113,6 @@
     end
 end
 
-=======
->>>>>>> ebf54843
 % Delete the protons (hydrogens) for the metabolic network
 % From metabolites
 S = full(model.S);
@@ -225,13 +222,7 @@
         if contains(result, 'file not found!')
             warning(['The file ' name ' was not found'])
         end
-<<<<<<< HEAD
         if ~status && ~ispc
-=======
-        
-        % Error
-        if ~status
->>>>>>> ebf54843
             fprintf(result);
             error('Command %s could not be run.\n', command);
         end
