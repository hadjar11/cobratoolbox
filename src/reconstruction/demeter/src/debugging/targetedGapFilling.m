function model = targetedGapFilling(model,osenseStr,database)
% This function gapfills a reconstruction during the DEMETER refinement
% suite to conform with experimental data and/or to enable growth.
% Metabolites are identified that would enable flux and reactions are
% gapfilled based on that.
%
% USAGE:
%
%   model = targetedGapFilling(model,osenseStr,database)
%
% INPUTS
% model:              COBRA model structure
% osenseStr:          Maximize ('max')/minimize ('min')linear part of the
%                     objective.
% database:           rBioNet reaction database containing min. 3 columns:
%                     Column 1: reaction abbreviation, Column 2: reaction
%                     name, Column 3: reaction formula.
%
% OUTPUT
% model:               Gapfilled COBRA model structure
%
% .. Authors:
%       - Almut Heinken, 2016-2020

tol = 0.00001;

%%
% define the gap-filling solutions for each metabolite that cannot be
% produced

gapfillSolutions={'Metabolite','Present','ToAdd'
    'adn[c]', '', {'ADPRDP','NADN'}
    'ins[c]', '', {'ADPRDP','NADN','INSH'}
    'ca2[c]', '', {'EX_ca2(e)','CA2abc'}
    'cobalt2[c]', '', {'EX_cobalt2(e)','Coabc'}
    'utp[c]', '', {'NDPK3','NDPK1','NDPK2','NDPK4','NDPK5','NDPK6','NDPK7','NDPK8','NDPK9','URIDK1','URIDK2'}
    'nad[c]', '', {'NADS1','NADS2','NNATr','EX_nac(e)','NACt2r'}
    'nac[c]', '', {'EX_nac(e)','NACt2r'}
    'ncam[c]', '', {'EX_ncam(e)','NCAMt2r'}
    'pydx5p[c]', '', {'EX_pydx(e)','PYDXabc','PYDXK'}
    'thmpp[c]', '', {'EX_thm(e)','THMabc','TMDPK'}
    'malcoa[c]', '', {'ACCOAC','H2CO3D'}
    'pi[c]', '', {'EX_pi(e)','PIabc','PIt6b'}
    'ac[c]', '', {'EX_ac(e)','ACtr'}
    'so4[c]', '', {'EX_so4(e)','SO4t2'}
    'h2[c]', '', {'EX_h2(e)','H2td'}
    'co2[c]', '', {'EX_co2(e)','CO2t'}
    'hco3[c]', '', {'EX_hco3(e)','HCO3abc','H2CO3D'}
    'h2[c]', '', {'EX_h2(e)','H2td'}
    'h2s[c]', '', {'EX_h2s(e)','H2St'}
    'arg_L[c]', '', {'EX_arg_L(e)','ARGt2r'}
    'cys_L[c]', '', {'EX_cys_L(e)','CYSt2r'}
    'pro_L[c]', '', {'EX_pro_L(e)','PROt2r'}
    'thr_L[c]', '', {'EX_thr_L(e)','THRt2r'}
    'asp_L[c]', '', {'EX_asp_L(e)','ASPt2r'}
    'asn_L[c]', 'EX_glyasn(e)', {'EX_asn_L(e)','ASNt2r'}
    'ala_D[c]', 'ALAR', {'EX_ala_L(e)','ALAt2r'}
    'ala_D[c]', '', {'EX_ala_D(e)','DALAt2r'}
    'phe_L[c]', '', {'EX_phe_L(e)','PHEt2r'}
    'tyr_L[c]', '', {'EX_tyr_L(e)','TYRt2r'}
    'trp_L[c]', '', {'EX_trp_L(e)','TRPt2r'}
    'glu_L[c]', '', {'EX_glu_L(e)','GLUt2r'}
    'gln_L[c]', '', {'EX_gln_L(e)','GLNt2r'}
    'met_L[c]', '', {'EX_met_L(e)','METt2r'}
    'ser_L[c]', '', {'EX_ser_L(e)','SERt2r'}
    'glu_D[c]', '', {'EX_glu_D(e)','GLU_Dt2r'}
    'glu_L[c]', 'GLUR', {'EX_glu_L(e)','GLUt2r'}
    'gly[c]', '', {'EX_gly(e)','GLYt2r'}
    'his_L[c]', '', {'EX_his_L(e)','HISt2r'}
    'ile_L[c]', '', {'EX_ile_L(e)','ILEt2r'}
    'leu_L[c]', 'EX_glyleu(e)', {'EX_leu_L(e)','LEUt2r'}
    'val_L[c]', '', {'EX_val_L(e)','VALt2r'}
    'pphn[c]', '', {'EX_phe_L(e)','PHEt2r','EX_tyr_L(e)','TYRt2r'}
    'pheme[c]', '', {'EX_pheme(e)','HEMEti'}
    'adocbl[c]', '', {'EX_adocbl(e)','ADOCBLabc','ADPRDP','NADN'}
    'sheme[c]', '', {'EX_sheme(e)','SHEMEabc'}
    'udpg[c]', '', {'GALUi','PGMT'}
    'spmd[c]', '', {'EX_spmd(e)','SPMDabc'}
    'atp[c]', '', {'ADK1','ADK2'}
    'adp[c]', '', {'ADK1','ADK2'}
    '5mthf[c]', '', {'METFR','FOLR3'}
    '10fthf[c]', '', {'FTHFL'}
    'q8[c]', '', {'EX_q8(e)','Q8abc'}
    '2dmmq8[c]', '', {'EX_2dmmq8(e)','2DMMQ8abc'}
    'mqn8[c]', '', {'EX_mqn8(e)','MK8t'}
    'ade[c]', '', {'EX_ade(e)','ADEt2r'}
    'fol[c]', '', {'EX_fol(e)','FOLabc'}
    'fru[c]', '', {'EX_fru(e)','FRUt2r'}
    'sucr[c]', '', {'EX_sucr(e)','SUCRt2'}
    'glc_D[c]', '', {'EX_glc_D(e)','GLCabc'}
    'glc_D[c]', 'HEX1', {'EX_glc_D(e)','GLCabc','PFK','FBA'}
    'pep[c]', 'HEX1', {'PGK','GAPD'}
    '4hba[c]', '', {'DM_4HBA'}
    'fum[c]', '', {'EX_fum(e)','FUMt2r'}
    'r5p[c]', '', {'TALA','TKT1','TKT2','RPI','RPE'}
    'amp[c]', '', {'ADPT'}
    'glyc3p[c]', '', {'GLYK'}
    'pppi[c]', '', {'PPA2'}
    'g1p[c]', '', {'PGMT'}
    'f6p[c]', '', {'FBP'}
    'acgam[c]', '', {'G1PACT','UAGDP'}
    'nmn[c]', '', {'EX_nmn(e)','NMNP'}
    'btn[c]', '', {'EX_btn(e)','BTNabc','BTNCLi','ACCOACL','ADPRDP','NADN'}
    '2obut[c]', '', {'DM_2obut[c]'}
    'g1p[c]', {'G16BPS','G1PP','G1PPT'}, {'G1PACT','UAGDP'}
    'gam[c]', '', {'GF6PTA'}
    'g1p[c]', {'G1PACT','UAGDP','HEX10','G6PDA'}, {'GF6PTA'}
    'nadp[c]', 'EX_nadp(e)', {'NADK'}
    'no2[c]', 'NTRIR4', {'EX_no2(e)','NO2t2'}
    '4ppcys[c]', '', {'PNTK','EX_pnto_R(e)','PNTOabc','EX_cys_L(e)','CYSt2r'}
    'dtdp[c]', '', {'ADK10','DTMPK','NADK2','TMDK1','EX_thymd(e)','THMDt2'}
    'dtmp[c]', '', {'ADK10','DTMPK','NADK2','TMDK1','EX_thymd(e)','THMDt2'}
    'thymd[c]', '',{'EX_thymd(e)','THMDt2r'}
    'pnto_R[c]', '',{'DPCOAK','EX_pnto_R(e)','PNTK','PNTOabc','PPCDC','PPNC','PTPAT'}
    'PGPm1[c]','',{'sink_PGPm1[c]'}
    };

% First find out which biomass precursors cannot be synthesized
% Needed if more than one compound is missing
[missingMets, presentMets] = biomassPrecursorCheck(model);

modelPrevious=model;

for i=2:size(gapfillSolutions,1)
    if ~isempty(find(ismember(missingMets,gapfillSolutions{i,1}))) || ~isempty(intersect(model.rxns,gapfillSolutions{i,2}))
        rxns=gapfillSolutions{i,3};
        for j=1:length(rxns)
            if isempty(find(ismember(model.rxns, rxns{j})))
                model = addReaction(model, [rxns{j},'_tGF'], database.reactions{find(ismember(database.reactions(:, 1), rxns{j})), 3});
            end
        end
    end
end

% If this did not solve the problem, predict which metabolites could 
% otherwise enable growth if either produced or consumed. This makes 
% targeted gap-filling possible.

growthEnablingMets = {};

FBA = optimizeCbModel(model,osenseStr);
if abs(FBA.f) < tol || FBA.stat==0
    
<<<<<<< HEAD
=======
    model=modelPrevious;
    
>>>>>>> 3f94a389
    % try adding sink reactions
    sinks=gapfillSolutions(2:end,1);
    modelSink=addSinkReactions(model,sinks);
    FBA = optimizeCbModel(modelSink,osenseStr);
    if abs(FBA.f) > tol
        for i=1:size(sinks,1)
            rxnList{i}=['sink_' sinks{i,1}];
        end
        [grRatio, grRateKO, grRateWT, hasEffect, delRxn, fluxSolution] = singleRxnDeletion(modelSink, 'FBA', rxnList);
        growthEnablingMets=sinks(grRatio(:,1)<tol);
    end
    
    if ~isempty(find(ismember(growthEnablingMets,'gam6p[c]'))) && ~isempty(find(ismember(model.rxns,'HEX1')))
        % if HEX1 is already present, add with gene rule
        rxns={
            'HEX10'
            };
        for i=1:length(rxns)
            if isempty(find(ismember(model.rxns, rxns{i})))
                model = addReaction(model, rxns{i}, database.reactions{find(ismember(database.reactions(:, 1), rxns{i})), 3});
                addReaction(model, [rxns{i} '_tGF'], ...
                    'reactionName', database.reactions{find(ismember(database.reactions(:, 1), rxns{i})), 2}, ...
                    'reactionFormula', database.reactions{find(ismember(database.reactions(:, 1), rxns{i})), 3}, ...
                    'subSystem', database.reactions{find(ismember(database.reactions(:, 1), rxns{i})), 11}, ...
                    'geneRule', model.grRules{find(strcmp(model.rxns,'HEX1'))}, ...
                    'printLevel', 0);
            end
        end
    end
    
    for i=2:size(gapfillSolutions,1)
        if ~isempty(find(ismember(growthEnablingMets,gapfillSolutions{i,1}))) || ~isempty(intersect(model.rxns,gapfillSolutions{i,2}))
            rxns=gapfillSolutions{i,3};
            for j=1:length(rxns)
                if isempty(find(ismember(model.rxns, rxns{j})))
                    model = addReaction(model, [rxns{j} '_tGF'], database.reactions{find(ismember(database.reactions(:, 1), rxns{j})), 3});
                end
            end
        end
    end
end

end<|MERGE_RESOLUTION|>--- conflicted
+++ resolved
@@ -141,11 +141,8 @@
 FBA = optimizeCbModel(model,osenseStr);
 if abs(FBA.f) < tol || FBA.stat==0
     
-<<<<<<< HEAD
-=======
     model=modelPrevious;
     
->>>>>>> 3f94a389
     % try adding sink reactions
     sinks=gapfillSolutions(2:end,1);
     modelSink=addSinkReactions(model,sinks);
